import { Resolutions, SubChannels, Settings, Args } from "./types";

export const defaultResoulutions: Resolutions = ["360", "720", "1080", "2160"];
export const defaultSubChannels: { [key: string]: SubChannels } = {
	"Linus Tech Tips": {
		"_default": {
			title: "Linus Tech Tips",
			skip: false,
			identifiers: false,
		},
		"Floatplane Exclusive": {
			title: "Floatplane Exclusive",
			skip: false,
			identifiers: [{
				check: "FP Exclusive: ",
				type: "title",
			}],
		},
		"TalkLinked": {
			title: "TalkLinked",
			skip: false,
			identifiers: [{
				check: "talklinked",
				type: "text",
			}],
		},
		"TechLinked": {
			title: "TechLinked",
			skip: false,
			identifiers: [{
				check: "TL: ",
				type: "title",
			}],
		},
		"TechQuickie": {
			title: "TechQuickie",
			skip: false,
			identifiers: [{
				check: "TQ: ",
				type: "title",
			}],
		},
		"Carpool Critics": {
			title: "Carpool Critics",
			skip: false,
			identifiers: [{
				check: "CC: ",
				type: "title",
			}],
		},
		"ShortCircut": {
			title: "ShortCircut",
			skip: false,
			identifiers: [{
				check: "SC: ",
				type: "title",
			}],
		},
		"LMG Livestream VODs": {
			title: "LMG Livestream VODs",
			skip: false,
			identifiers: [{
				check: "Livestream VOD – ",
				type: "title"
			}]
		}
	}
};
<<<<<<< HEAD
export var defaultSettings: Settings = {
=======

export const defaultArgs: Args = {
	username: "",
	password: "",
	token: "",
	docker: false
};

export const defaultSettings: Settings = {
>>>>>>> e3522b76
	runQuickstartPrompts: true,
	downloadThreads: -1,
	floatplane: {
		videoResolution: "1080",
		videosToSearch: 5,
		_avalibleResolutions: defaultResoulutions,
	},
	ffmpegPath: "./db/",
	_filePathFormattingOPTIONS: ["%channelTitle%", "%episodeNumber%", "%videoTitle%", "%year%", "%month%"],
	filePathFormatting: "./videos/%channelTitle%/%channelTitle% - S01E%episodeNumber% - %videoTitle%",
	repeat: {
		enabled: true,
		interval: "00:05:00",
	},
	extras: {
		downloadArtwork: true,
		saveNfo: true,
	},
	plex: {
		sectionsToUpdate: [],
		enabled: true,
		token: "",
	},
	channelAliases: {
		"linus tech tips": "Linus Tech Tips",
		"ltt supporter (og)": "Linus Tech Tips",
		"ltt supporter (1080p)": "Linus Tech Tips",
		"ltt supporter plus": "Linus Tech Tips",
	},
	subscriptions: {},
	colourList: {
		"Linus Tech Tips": "\u001b[38;5;208m",
		"The WAN Show": "\u001b[38;5;208m",
		"Channel Super Fun": "\u001b[38;5;220m",
		"Floatplane Exclusive": "\u001b[38;5;200m",
		"TechLinked": "\u001b[38;5;14m",
		"TechQuickie": "\u001b[38;5;153m",
		"Tech Deals": "\u001b[38;5;10m",
		"BitWit Ultra": "\u001b[38;5;105m",
		"TalkLinked": "\u001b[36m",
		"LTT Supporter (OG)": "\u001b[38;5;153m",
	},
};<|MERGE_RESOLUTION|>--- conflicted
+++ resolved
@@ -66,9 +66,6 @@
 		}
 	}
 };
-<<<<<<< HEAD
-export var defaultSettings: Settings = {
-=======
 
 export const defaultArgs: Args = {
 	username: "",
@@ -78,7 +75,6 @@
 };
 
 export const defaultSettings: Settings = {
->>>>>>> e3522b76
 	runQuickstartPrompts: true,
 	downloadThreads: -1,
 	floatplane: {
